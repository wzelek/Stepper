#include "DendoStepper.h"
#include "esp_log.h"

#define STEP_DEBUG

#ifdef STEP_DEBUG
#define STEP_LOGI(...) ESP_LOGI(__VA_ARGS__)
#define STEP_LOGW(...) ESP_LOGW(__VA_ARGS__)
#define STEP_LOGE(...) ESP_LOGE(__VA_ARGS__)
#else
#define STEP_LOGI(...) while (0)
#define STEP_LOGW(...) while (0)
#define STEP_LOGE(...) ESP_LOGE(__VA_ARGS__)
#endif

bool state=0;

DendoStepper::DendoStepper()
{

}

void DendoStepper::setEn(bool state)
{
    ESP_ERROR_CHECK(gpio_set_level((gpio_num_t)conf.en_p, state));
}

void DendoStepper::setDir(bool state)
{
    //ctrl.dir = state;
    ESP_ERROR_CHECK(gpio_set_level((gpio_num_t)conf.dir_p, state));
}

void DendoStepper::disableMotor()
{
    setEn(true);
    STEP_LOGI("DendoStepper","Disabled");
    ctrl.status = DISABLED;
}

void DendoStepper::enableMotor()
{
    setEn(false);
    ctrl.status = IDLE;
    STEP_LOGI("DendoStepper","Enabled");
    timerStarted=0;
}

/* Timer callback, used for generating pulses and calculating speed profile in real time */
bool DendoStepper::xISR()
{
    gpio_set_level((gpio_num_t)conf.step_p, (state=!state)); //step pulse
    //add and substract one step
    if(state==0)
        return 0; //just turn off the pin in this iteration
    
    ctrl.stepCnt++;
    ctrl.stepsToGo--;
    //absolute coord handling
    if (ctrl.dir == CW)
        currentPos++;
    else if (currentPos > 0)
        currentPos--; //we cant go below 0, or var will overflow
    
    //we are done
    if (ctrl.stepsToGo == 0)
    {
        timer_pause(conf.timer_group, conf.timer_idx);  //stop the timer
        ctrl.status = IDLE;
        ctrl.stepCnt = 0;
        gpio_set_level((gpio_num_t)conf.step_p, 0); //this should be enough for driver to register pulse
        return 0;
    }
    
    if(ctrl.accelC >0 && ctrl.accelC<ctrl.accEnd){   //we are accelerating
        uint32_t oldInt=ctrl.stepInterval;
        ctrl.stepInterval=oldInt-(2*oldInt+ctrl.rest)/(4*ctrl.accelC+1);
        ctrl.rest=(2*oldInt+ctrl.rest)%(4*ctrl.accelC+1);
        ctrl.accelC++;
        ctrl.status=ACC;    //we are accelerating, note that

    } else if(ctrl.stepCnt>ctrl.coastEnd){  //we must be deccelerating then
        uint32_t oldInt=ctrl.stepInterval;
        ctrl.stepInterval=(int32_t)oldInt-((2*(int32_t)oldInt+(int32_t)ctrl.rest)/(4*ctrl.accelC+1));
        ctrl.rest=(2*(int32_t)oldInt+(int32_t)ctrl.rest)%(4*ctrl.accelC+1);
        ctrl.accelC++;
        ctrl.status=DEC;   //we are deccelerating

    } else { //we are coasting
        ctrl.status=COAST;  //we are coasting
        ctrl.accelC=(int32_t)ctrl.coastEnd*-1;

    }
    
    //set alarm to calculated interval
    timer_set_alarm_value(conf.timer_group, conf.timer_idx, ctrl.stepInterval/2);
    return 1;
}

void DendoStepper::enTimer(){
    while(1){
        if(!timerStarted && ctrl.status==IDLE){
            //create the en timer
            esp_timer_create_args_t t_arg={
                .callback=_disableMotor,
                .arg=this,
                .dispatch_method=ESP_TIMER_TASK,
                .name="En timer",
                .skip_unhandled_events=1,
            };
            STEP_LOGI("DendoStepper","Enable timer started");
            esp_timer_create(&t_arg,&dyingTimer);
            esp_timer_start_once(dyingTimer,ctrl.enOffTime);
            timerStarted=1;
        } else if(ctrl.status>IDLE){
            esp_timer_delete(dyingTimer);
        }
        vTaskDelay(100);
    }
}

void DendoStepper::init(uint8_t stepP,uint8_t dirP,uint8_t enP,timer_group_t group,timer_idx_t index,microStepping_t microstepping=MICROSTEP_1,uint16_t stepsPerRot=200)
{
    conf.step_p=stepP;
    conf.dir_p=dirP;
    conf.en_p=enP;
    conf.timer_group=group;
    conf.timer_idx=index;
    conf.miStep=microstepping;
    ctrl.status=0;
    uint64_t mask = (1ULL << stepP) | (1ULL << dirP) | (1ULL << enP);   //put gpio pins in bitmask
    gpio_config_t gpio_conf = { //config gpios
        .pin_bit_mask = mask,
        .mode = GPIO_MODE_OUTPUT,
        .pull_up_en = GPIO_PULLUP_DISABLE,
        .pull_down_en = GPIO_PULLDOWN_DISABLE,
        .intr_type = GPIO_INTR_DISABLE,
    };
    //set the gpios as per gpio_conf
    ESP_ERROR_CHECK(gpio_config(&gpio_conf));
    timer_config_t timer_conf = {
        .alarm_en = TIMER_ALARM_EN,         //we need alarm
        .counter_en = TIMER_PAUSE,          //dont start now lol
        .intr_type = TIMER_INTR_LEVEL,      //interrupt
        .counter_dir = TIMER_COUNT_UP,      //count up duh
        .auto_reload = TIMER_AUTORELOAD_EN, //reload pls
        .divider = 2,                       //25ns resolution
    };

    
    ESP_ERROR_CHECK(timer_init(conf.timer_group, conf.timer_idx, &timer_conf));   //init the timer
    ESP_ERROR_CHECK(timer_set_counter_value(conf.timer_group, conf.timer_idx, 0)); //set it to 0
    ESP_ERROR_CHECK(timer_isr_callback_add(conf.timer_group, conf.timer_idx, xISRwrap, this, 0)); //add callback fn to run when alarm is triggrd
}

esp_err_t DendoStepper::runPos(int32_t relative)
{
    if (!relative) //why would u call it with 0 wtf
        return ESP_ERR_NOT_SUPPORTED;
    if (ctrl.status > IDLE)
    { //we are running, we need to adjust steps accordingly, for now just stop the movement
        STEP_LOGW("DendoStepper","Finising previous move, this command will be ignored");
        return ESP_ERR_NOT_SUPPORTED;
    }
    ctrl.homed = false;          //we are not longer homed
    if (ctrl.status == DISABLED) //if motor is disabled, enable it
        enableMotor(); 
    ctrl.status=ACC;             
    setDir(relative < 0); //set CCW if <0, else set CW
    calc(ctrl.speed, ctrl.acc, abs(relative));  //calculate velocity profile
    ESP_ERROR_CHECK(timer_set_alarm_value(conf.timer_group, conf.timer_idx, ctrl.stepInterval));  //set HW timer alarm to stepinterval
    ESP_ERROR_CHECK(timer_start(conf.timer_group, conf.timer_idx));   //start the timer
<<<<<<< HEAD
    currentPos += relative;
=======
>>>>>>> fba1b321
    return ESP_OK;
}

void DendoStepper::setSpeed(uint32_t speed, uint16_t accT)
{
    ctrl.speed = speed/(200.0*(float)conf.miStep);
    ctrl.acc = ctrl.speed/(accT/1000.0);
    STEP_LOGI("DendoStepper","Speed set: %f %f",ctrl.speed,ctrl.acc);
}

void DendoStepper::setSpeedRad(float speed, float acc){
    ctrl.speed = speed;
    ctrl.acc=acc;
    STEP_LOGI("DendoStepper","Speed set: %f %f",ctrl.speed,ctrl.acc);
}

void DendoStepper::calc(uint16_t speed, uint16_t accTimeMs, uint32_t target)
{

    //calculate number of steps needed for acceleration
    ctrl.accEnd=(ctrl.speed*ctrl.speed)/(2.0*0.0005*ctrl.acc);
    //calculate the limit value of steps needed for acceleration
    //(used if we dont have enough steps to perform full acc to max speed)
    ctrl.accLim= (target* ctrl.acc)/(ctrl.acc*2);

    if(ctrl.accEnd<ctrl.accLim){   //acceleration is limited by max speed
        ctrl.coastEnd = target-ctrl.accEnd; //calculate when to start deccelerating in steps 
    } else {                        //acceleration is limited by start of the deceleration (triangular profile)
        ctrl.coastEnd=ctrl.accEnd=target-ctrl.accLim; //no coast phase, we are limited by number of steps
    }
    //init vars
    ctrl.accelC=1;
    ctrl.rest=0;
    
    //calculate initial interval, also known as c0
    ctrl.stepInterval = (float)TIMER_F*sqrt((((4*3.14)/(200.0*(float)conf.miStep))/ctrl.acc));
    
    //set steps we will take 
    ctrl.stepsToGo=target;
    //debug
    STEP_LOGI("calc", "acc end:%u coastend:%u acclim:%u stepstogo:%u speed:%f acc:%f int: %u", ctrl.accEnd, ctrl.coastEnd, ctrl.accLim, ctrl.stepsToGo, ctrl.speed, ctrl.acc,ctrl.stepInterval);
    STEP_LOGI("calc","int: %u rest %u",ctrl.stepInterval,ctrl.rest);
    //init old interval
    //uint32_t oldInt=ctrl.stepInterval;
    
}

uint8_t DendoStepper::getState()
{
    return ctrl.status;
}

bool DendoStepper::runAbsolute(uint32_t position)
{
    if (getState() > IDLE)  //we are already moving, so stop it
        stop();
    while (getState() > IDLE)
    {
        //waiting for idle, watchdog should take care of inf loop if it occurs
    }                              //shouldnt take long tho
    if(position < 0 || position == currentPos)
        return ESP_FAIL;

    runPos(position - currentPos); //run to new position
    return ESP_OK;
}

uint64_t DendoStepper::getPosition()
{
    return currentPos;
}

void DendoStepper::resetAbsolute()
{
    currentPos = 0;
}

uint16_t DendoStepper::getSpeed()
{
    return ctrl.speed;
}

uint16_t DendoStepper::getAcc()
{
    return ctrl.acc;
}

void DendoStepper::stop()
{
    ctrl.stepsToGo = 1; //no more steps needed, xISR should take care of the rest
    ctrl.status =IDLE;
    //todo: deccelerate
}

void DendoStepper::setEnTimeout(uint64_t timeout){
    if(timeout==0){
        vTaskDelete(enTask);
    }
    ctrl.enOffTime=timeout*1000;
    xTaskCreate(enTimerWrap,"En timer task",2048,this,7,&enTask);
}

<|MERGE_RESOLUTION|>--- conflicted
+++ resolved
@@ -1,278 +1,276 @@
-#include "DendoStepper.h"
-#include "esp_log.h"
-
-#define STEP_DEBUG
-
-#ifdef STEP_DEBUG
-#define STEP_LOGI(...) ESP_LOGI(__VA_ARGS__)
-#define STEP_LOGW(...) ESP_LOGW(__VA_ARGS__)
-#define STEP_LOGE(...) ESP_LOGE(__VA_ARGS__)
-#else
-#define STEP_LOGI(...) while (0)
-#define STEP_LOGW(...) while (0)
-#define STEP_LOGE(...) ESP_LOGE(__VA_ARGS__)
-#endif
-
-bool state=0;
-
-DendoStepper::DendoStepper()
-{
-
-}
-
-void DendoStepper::setEn(bool state)
-{
-    ESP_ERROR_CHECK(gpio_set_level((gpio_num_t)conf.en_p, state));
-}
-
-void DendoStepper::setDir(bool state)
-{
-    //ctrl.dir = state;
-    ESP_ERROR_CHECK(gpio_set_level((gpio_num_t)conf.dir_p, state));
-}
-
-void DendoStepper::disableMotor()
-{
-    setEn(true);
-    STEP_LOGI("DendoStepper","Disabled");
-    ctrl.status = DISABLED;
-}
-
-void DendoStepper::enableMotor()
-{
-    setEn(false);
-    ctrl.status = IDLE;
-    STEP_LOGI("DendoStepper","Enabled");
-    timerStarted=0;
-}
-
-/* Timer callback, used for generating pulses and calculating speed profile in real time */
-bool DendoStepper::xISR()
-{
-    gpio_set_level((gpio_num_t)conf.step_p, (state=!state)); //step pulse
-    //add and substract one step
-    if(state==0)
-        return 0; //just turn off the pin in this iteration
-    
-    ctrl.stepCnt++;
-    ctrl.stepsToGo--;
-    //absolute coord handling
-    if (ctrl.dir == CW)
-        currentPos++;
-    else if (currentPos > 0)
-        currentPos--; //we cant go below 0, or var will overflow
-    
-    //we are done
-    if (ctrl.stepsToGo == 0)
-    {
-        timer_pause(conf.timer_group, conf.timer_idx);  //stop the timer
-        ctrl.status = IDLE;
-        ctrl.stepCnt = 0;
-        gpio_set_level((gpio_num_t)conf.step_p, 0); //this should be enough for driver to register pulse
-        return 0;
-    }
-    
-    if(ctrl.accelC >0 && ctrl.accelC<ctrl.accEnd){   //we are accelerating
-        uint32_t oldInt=ctrl.stepInterval;
-        ctrl.stepInterval=oldInt-(2*oldInt+ctrl.rest)/(4*ctrl.accelC+1);
-        ctrl.rest=(2*oldInt+ctrl.rest)%(4*ctrl.accelC+1);
-        ctrl.accelC++;
-        ctrl.status=ACC;    //we are accelerating, note that
-
-    } else if(ctrl.stepCnt>ctrl.coastEnd){  //we must be deccelerating then
-        uint32_t oldInt=ctrl.stepInterval;
-        ctrl.stepInterval=(int32_t)oldInt-((2*(int32_t)oldInt+(int32_t)ctrl.rest)/(4*ctrl.accelC+1));
-        ctrl.rest=(2*(int32_t)oldInt+(int32_t)ctrl.rest)%(4*ctrl.accelC+1);
-        ctrl.accelC++;
-        ctrl.status=DEC;   //we are deccelerating
-
-    } else { //we are coasting
-        ctrl.status=COAST;  //we are coasting
-        ctrl.accelC=(int32_t)ctrl.coastEnd*-1;
-
-    }
-    
-    //set alarm to calculated interval
-    timer_set_alarm_value(conf.timer_group, conf.timer_idx, ctrl.stepInterval/2);
-    return 1;
-}
-
-void DendoStepper::enTimer(){
-    while(1){
-        if(!timerStarted && ctrl.status==IDLE){
-            //create the en timer
-            esp_timer_create_args_t t_arg={
-                .callback=_disableMotor,
-                .arg=this,
-                .dispatch_method=ESP_TIMER_TASK,
-                .name="En timer",
-                .skip_unhandled_events=1,
-            };
-            STEP_LOGI("DendoStepper","Enable timer started");
-            esp_timer_create(&t_arg,&dyingTimer);
-            esp_timer_start_once(dyingTimer,ctrl.enOffTime);
-            timerStarted=1;
-        } else if(ctrl.status>IDLE){
-            esp_timer_delete(dyingTimer);
-        }
-        vTaskDelay(100);
-    }
-}
-
-void DendoStepper::init(uint8_t stepP,uint8_t dirP,uint8_t enP,timer_group_t group,timer_idx_t index,microStepping_t microstepping=MICROSTEP_1,uint16_t stepsPerRot=200)
-{
-    conf.step_p=stepP;
-    conf.dir_p=dirP;
-    conf.en_p=enP;
-    conf.timer_group=group;
-    conf.timer_idx=index;
-    conf.miStep=microstepping;
-    ctrl.status=0;
-    uint64_t mask = (1ULL << stepP) | (1ULL << dirP) | (1ULL << enP);   //put gpio pins in bitmask
-    gpio_config_t gpio_conf = { //config gpios
-        .pin_bit_mask = mask,
-        .mode = GPIO_MODE_OUTPUT,
-        .pull_up_en = GPIO_PULLUP_DISABLE,
-        .pull_down_en = GPIO_PULLDOWN_DISABLE,
-        .intr_type = GPIO_INTR_DISABLE,
-    };
-    //set the gpios as per gpio_conf
-    ESP_ERROR_CHECK(gpio_config(&gpio_conf));
-    timer_config_t timer_conf = {
-        .alarm_en = TIMER_ALARM_EN,         //we need alarm
-        .counter_en = TIMER_PAUSE,          //dont start now lol
-        .intr_type = TIMER_INTR_LEVEL,      //interrupt
-        .counter_dir = TIMER_COUNT_UP,      //count up duh
-        .auto_reload = TIMER_AUTORELOAD_EN, //reload pls
-        .divider = 2,                       //25ns resolution
-    };
-
-    
-    ESP_ERROR_CHECK(timer_init(conf.timer_group, conf.timer_idx, &timer_conf));   //init the timer
-    ESP_ERROR_CHECK(timer_set_counter_value(conf.timer_group, conf.timer_idx, 0)); //set it to 0
-    ESP_ERROR_CHECK(timer_isr_callback_add(conf.timer_group, conf.timer_idx, xISRwrap, this, 0)); //add callback fn to run when alarm is triggrd
-}
-
-esp_err_t DendoStepper::runPos(int32_t relative)
-{
-    if (!relative) //why would u call it with 0 wtf
-        return ESP_ERR_NOT_SUPPORTED;
-    if (ctrl.status > IDLE)
-    { //we are running, we need to adjust steps accordingly, for now just stop the movement
-        STEP_LOGW("DendoStepper","Finising previous move, this command will be ignored");
-        return ESP_ERR_NOT_SUPPORTED;
-    }
-    ctrl.homed = false;          //we are not longer homed
-    if (ctrl.status == DISABLED) //if motor is disabled, enable it
-        enableMotor(); 
-    ctrl.status=ACC;             
-    setDir(relative < 0); //set CCW if <0, else set CW
-    calc(ctrl.speed, ctrl.acc, abs(relative));  //calculate velocity profile
-    ESP_ERROR_CHECK(timer_set_alarm_value(conf.timer_group, conf.timer_idx, ctrl.stepInterval));  //set HW timer alarm to stepinterval
-    ESP_ERROR_CHECK(timer_start(conf.timer_group, conf.timer_idx));   //start the timer
-<<<<<<< HEAD
-    currentPos += relative;
-=======
->>>>>>> fba1b321
-    return ESP_OK;
-}
-
-void DendoStepper::setSpeed(uint32_t speed, uint16_t accT)
-{
-    ctrl.speed = speed/(200.0*(float)conf.miStep);
-    ctrl.acc = ctrl.speed/(accT/1000.0);
-    STEP_LOGI("DendoStepper","Speed set: %f %f",ctrl.speed,ctrl.acc);
-}
-
-void DendoStepper::setSpeedRad(float speed, float acc){
-    ctrl.speed = speed;
-    ctrl.acc=acc;
-    STEP_LOGI("DendoStepper","Speed set: %f %f",ctrl.speed,ctrl.acc);
-}
-
-void DendoStepper::calc(uint16_t speed, uint16_t accTimeMs, uint32_t target)
-{
-
-    //calculate number of steps needed for acceleration
-    ctrl.accEnd=(ctrl.speed*ctrl.speed)/(2.0*0.0005*ctrl.acc);
-    //calculate the limit value of steps needed for acceleration
-    //(used if we dont have enough steps to perform full acc to max speed)
-    ctrl.accLim= (target* ctrl.acc)/(ctrl.acc*2);
-
-    if(ctrl.accEnd<ctrl.accLim){   //acceleration is limited by max speed
-        ctrl.coastEnd = target-ctrl.accEnd; //calculate when to start deccelerating in steps 
-    } else {                        //acceleration is limited by start of the deceleration (triangular profile)
-        ctrl.coastEnd=ctrl.accEnd=target-ctrl.accLim; //no coast phase, we are limited by number of steps
-    }
-    //init vars
-    ctrl.accelC=1;
-    ctrl.rest=0;
-    
-    //calculate initial interval, also known as c0
-    ctrl.stepInterval = (float)TIMER_F*sqrt((((4*3.14)/(200.0*(float)conf.miStep))/ctrl.acc));
-    
-    //set steps we will take 
-    ctrl.stepsToGo=target;
-    //debug
-    STEP_LOGI("calc", "acc end:%u coastend:%u acclim:%u stepstogo:%u speed:%f acc:%f int: %u", ctrl.accEnd, ctrl.coastEnd, ctrl.accLim, ctrl.stepsToGo, ctrl.speed, ctrl.acc,ctrl.stepInterval);
-    STEP_LOGI("calc","int: %u rest %u",ctrl.stepInterval,ctrl.rest);
-    //init old interval
-    //uint32_t oldInt=ctrl.stepInterval;
-    
-}
-
-uint8_t DendoStepper::getState()
-{
-    return ctrl.status;
-}
-
-bool DendoStepper::runAbsolute(uint32_t position)
-{
-    if (getState() > IDLE)  //we are already moving, so stop it
-        stop();
-    while (getState() > IDLE)
-    {
-        //waiting for idle, watchdog should take care of inf loop if it occurs
-    }                              //shouldnt take long tho
-    if(position < 0 || position == currentPos)
-        return ESP_FAIL;
-
-    runPos(position - currentPos); //run to new position
-    return ESP_OK;
-}
-
-uint64_t DendoStepper::getPosition()
-{
-    return currentPos;
-}
-
-void DendoStepper::resetAbsolute()
-{
-    currentPos = 0;
-}
-
-uint16_t DendoStepper::getSpeed()
-{
-    return ctrl.speed;
-}
-
-uint16_t DendoStepper::getAcc()
-{
-    return ctrl.acc;
-}
-
-void DendoStepper::stop()
-{
-    ctrl.stepsToGo = 1; //no more steps needed, xISR should take care of the rest
-    ctrl.status =IDLE;
-    //todo: deccelerate
-}
-
-void DendoStepper::setEnTimeout(uint64_t timeout){
-    if(timeout==0){
-        vTaskDelete(enTask);
-    }
-    ctrl.enOffTime=timeout*1000;
-    xTaskCreate(enTimerWrap,"En timer task",2048,this,7,&enTask);
-}
-
+#include "DendoStepper.h"
+#include "esp_log.h"
+
+#define STEP_DEBUG
+
+#ifdef STEP_DEBUG
+#define STEP_LOGI(...) ESP_LOGI(__VA_ARGS__)
+#define STEP_LOGW(...) ESP_LOGW(__VA_ARGS__)
+#define STEP_LOGE(...) ESP_LOGE(__VA_ARGS__)
+#else
+#define STEP_LOGI(...) while (0)
+#define STEP_LOGW(...) while (0)
+#define STEP_LOGE(...) ESP_LOGE(__VA_ARGS__)
+#endif
+
+bool state=0;
+
+DendoStepper::DendoStepper()
+{
+
+}
+
+void DendoStepper::setEn(bool state)
+{
+    ESP_ERROR_CHECK(gpio_set_level((gpio_num_t)conf.en_p, state));
+}
+
+void DendoStepper::setDir(bool state)
+{
+    //ctrl.dir = state;
+    ESP_ERROR_CHECK(gpio_set_level((gpio_num_t)conf.dir_p, state));
+}
+
+void DendoStepper::disableMotor()
+{
+    setEn(true);
+    STEP_LOGI("DendoStepper","Disabled");
+    ctrl.status = DISABLED;
+}
+
+void DendoStepper::enableMotor()
+{
+    setEn(false);
+    ctrl.status = IDLE;
+    STEP_LOGI("DendoStepper","Enabled");
+    timerStarted=0;
+}
+
+/* Timer callback, used for generating pulses and calculating speed profile in real time */
+bool DendoStepper::xISR()
+{
+    gpio_set_level((gpio_num_t)conf.step_p, (state=!state)); //step pulse
+    //add and substract one step
+    if(state==0)
+        return 0; //just turn off the pin in this iteration
+    
+    ctrl.stepCnt++;
+    ctrl.stepsToGo--;
+    //absolute coord handling
+    if (ctrl.dir == CW)
+        currentPos++;
+    else if (currentPos > 0)
+        currentPos--; //we cant go below 0, or var will overflow
+    
+    //we are done
+    if (ctrl.stepsToGo == 0)
+    {
+        timer_pause(conf.timer_group, conf.timer_idx);  //stop the timer
+        ctrl.status = IDLE;
+        ctrl.stepCnt = 0;
+        gpio_set_level((gpio_num_t)conf.step_p, 0); //this should be enough for driver to register pulse
+        return 0;
+    }
+    
+    if(ctrl.accelC >0 && ctrl.accelC<ctrl.accEnd){   //we are accelerating
+        uint32_t oldInt=ctrl.stepInterval;
+        ctrl.stepInterval=oldInt-(2*oldInt+ctrl.rest)/(4*ctrl.accelC+1);
+        ctrl.rest=(2*oldInt+ctrl.rest)%(4*ctrl.accelC+1);
+        ctrl.accelC++;
+        ctrl.status=ACC;    //we are accelerating, note that
+
+    } else if(ctrl.stepCnt>ctrl.coastEnd){  //we must be deccelerating then
+        uint32_t oldInt=ctrl.stepInterval;
+        ctrl.stepInterval=(int32_t)oldInt-((2*(int32_t)oldInt+(int32_t)ctrl.rest)/(4*ctrl.accelC+1));
+        ctrl.rest=(2*(int32_t)oldInt+(int32_t)ctrl.rest)%(4*ctrl.accelC+1);
+        ctrl.accelC++;
+        ctrl.status=DEC;   //we are deccelerating
+
+    } else { //we are coasting
+        ctrl.status=COAST;  //we are coasting
+        ctrl.accelC=(int32_t)ctrl.coastEnd*-1;
+
+    }
+    
+    //set alarm to calculated interval
+    timer_set_alarm_value(conf.timer_group, conf.timer_idx, ctrl.stepInterval/2);
+    return 1;
+}
+
+void DendoStepper::enTimer(){
+    while(1){
+        if(!timerStarted && ctrl.status==IDLE){
+            //create the en timer
+            esp_timer_create_args_t t_arg={
+                .callback=_disableMotor,
+                .arg=this,
+                .dispatch_method=ESP_TIMER_TASK,
+                .name="En timer",
+                .skip_unhandled_events=1,
+            };
+            STEP_LOGI("DendoStepper","Enable timer started");
+            esp_timer_create(&t_arg,&dyingTimer);
+            esp_timer_start_once(dyingTimer,ctrl.enOffTime);
+            timerStarted=1;
+        } else if(ctrl.status>IDLE){
+            esp_timer_delete(dyingTimer);
+        }
+        vTaskDelay(100);
+    }
+}
+
+void DendoStepper::init(uint8_t stepP,uint8_t dirP,uint8_t enP,timer_group_t group,timer_idx_t index,microStepping_t microstepping=MICROSTEP_1,uint16_t stepsPerRot=200)
+{
+    conf.step_p=stepP;
+    conf.dir_p=dirP;
+    conf.en_p=enP;
+    conf.timer_group=group;
+    conf.timer_idx=index;
+    conf.miStep=microstepping;
+    ctrl.status=0;
+    uint64_t mask = (1ULL << stepP) | (1ULL << dirP) | (1ULL << enP);   //put gpio pins in bitmask
+    gpio_config_t gpio_conf = { //config gpios
+        .pin_bit_mask = mask,
+        .mode = GPIO_MODE_OUTPUT,
+        .pull_up_en = GPIO_PULLUP_DISABLE,
+        .pull_down_en = GPIO_PULLDOWN_DISABLE,
+        .intr_type = GPIO_INTR_DISABLE,
+    };
+    //set the gpios as per gpio_conf
+    ESP_ERROR_CHECK(gpio_config(&gpio_conf));
+    timer_config_t timer_conf = {
+        .alarm_en = TIMER_ALARM_EN,         //we need alarm
+        .counter_en = TIMER_PAUSE,          //dont start now lol
+        .intr_type = TIMER_INTR_LEVEL,      //interrupt
+        .counter_dir = TIMER_COUNT_UP,      //count up duh
+        .auto_reload = TIMER_AUTORELOAD_EN, //reload pls
+        .divider = 2,                       //25ns resolution
+    };
+
+    
+    ESP_ERROR_CHECK(timer_init(conf.timer_group, conf.timer_idx, &timer_conf));   //init the timer
+    ESP_ERROR_CHECK(timer_set_counter_value(conf.timer_group, conf.timer_idx, 0)); //set it to 0
+    ESP_ERROR_CHECK(timer_isr_callback_add(conf.timer_group, conf.timer_idx, xISRwrap, this, 0)); //add callback fn to run when alarm is triggrd
+}
+
+esp_err_t DendoStepper::runPos(int32_t relative)
+{
+    if (!relative) //why would u call it with 0 wtf
+        return ESP_ERR_NOT_SUPPORTED;
+    if (ctrl.status > IDLE)
+    { //we are running, we need to adjust steps accordingly, for now just stop the movement
+        STEP_LOGW("DendoStepper","Finising previous move, this command will be ignored");
+        return ESP_ERR_NOT_SUPPORTED;
+    }
+    ctrl.homed = false;          //we are not longer homed
+    if (ctrl.status == DISABLED) //if motor is disabled, enable it
+        enableMotor(); 
+    ctrl.status=ACC;             
+    setDir(relative < 0); //set CCW if <0, else set CW
+    calc(ctrl.speed, ctrl.acc, abs(relative));  //calculate velocity profile
+    ESP_ERROR_CHECK(timer_set_alarm_value(conf.timer_group, conf.timer_idx, ctrl.stepInterval));  //set HW timer alarm to stepinterval
+    ESP_ERROR_CHECK(timer_start(conf.timer_group, conf.timer_idx));   //start the timer
+
+    currentPos += relative;
+    return ESP_OK;
+}
+
+void DendoStepper::setSpeed(uint32_t speed, uint16_t accT)
+{
+    ctrl.speed = speed/(200.0*(float)conf.miStep);
+    ctrl.acc = ctrl.speed/(accT/1000.0);
+    STEP_LOGI("DendoStepper","Speed set: %f %f",ctrl.speed,ctrl.acc);
+}
+
+void DendoStepper::setSpeedRad(float speed, float acc){
+    ctrl.speed = speed;
+    ctrl.acc=acc;
+    STEP_LOGI("DendoStepper","Speed set: %f %f",ctrl.speed,ctrl.acc);
+}
+
+void DendoStepper::calc(uint16_t speed, uint16_t accTimeMs, uint32_t target)
+{
+
+    //calculate number of steps needed for acceleration
+    ctrl.accEnd=(ctrl.speed*ctrl.speed)/(2.0*0.0005*ctrl.acc);
+    //calculate the limit value of steps needed for acceleration
+    //(used if we dont have enough steps to perform full acc to max speed)
+    ctrl.accLim= (target* ctrl.acc)/(ctrl.acc*2);
+
+    if(ctrl.accEnd<ctrl.accLim){   //acceleration is limited by max speed
+        ctrl.coastEnd = target-ctrl.accEnd; //calculate when to start deccelerating in steps 
+    } else {                        //acceleration is limited by start of the deceleration (triangular profile)
+        ctrl.coastEnd=ctrl.accEnd=target-ctrl.accLim; //no coast phase, we are limited by number of steps
+    }
+    //init vars
+    ctrl.accelC=1;
+    ctrl.rest=0;
+    
+    //calculate initial interval, also known as c0
+    ctrl.stepInterval = (float)TIMER_F*sqrt((((4*3.14)/(200.0*(float)conf.miStep))/ctrl.acc));
+    
+    //set steps we will take 
+    ctrl.stepsToGo=target;
+    //debug
+    STEP_LOGI("calc", "acc end:%u coastend:%u acclim:%u stepstogo:%u speed:%f acc:%f int: %u", ctrl.accEnd, ctrl.coastEnd, ctrl.accLim, ctrl.stepsToGo, ctrl.speed, ctrl.acc,ctrl.stepInterval);
+    STEP_LOGI("calc","int: %u rest %u",ctrl.stepInterval,ctrl.rest);
+    //init old interval
+    //uint32_t oldInt=ctrl.stepInterval;
+    
+}
+
+uint8_t DendoStepper::getState()
+{
+    return ctrl.status;
+}
+
+bool DendoStepper::runAbsolute(uint32_t position)
+{
+    if (getState() > IDLE)  //we are already moving, so stop it
+        stop();
+    while (getState() > IDLE)
+    {
+        //waiting for idle, watchdog should take care of inf loop if it occurs
+    }                              //shouldnt take long tho
+    if(position < 0 || position == currentPos)
+        return ESP_FAIL;
+
+    runPos(position - currentPos); //run to new position
+    return ESP_OK;
+}
+
+uint64_t DendoStepper::getPosition()
+{
+    return currentPos;
+}
+
+void DendoStepper::resetAbsolute()
+{
+    currentPos = 0;
+}
+
+uint16_t DendoStepper::getSpeed()
+{
+    return ctrl.speed;
+}
+
+uint16_t DendoStepper::getAcc()
+{
+    return ctrl.acc;
+}
+
+void DendoStepper::stop()
+{
+    ctrl.stepsToGo = 1; //no more steps needed, xISR should take care of the rest
+    ctrl.status =IDLE;
+    //todo: deccelerate
+}
+
+void DendoStepper::setEnTimeout(uint64_t timeout){
+    if(timeout==0){
+        vTaskDelete(enTask);
+    }
+    ctrl.enOffTime=timeout*1000;
+    xTaskCreate(enTimerWrap,"En timer task",2048,this,7,&enTask);
+}
+